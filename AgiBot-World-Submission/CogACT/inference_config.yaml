--- conflicted
+++ resolved
@@ -293,11 +293,7 @@
   #   Requires checkpoint_path and optional model_config
   
   # API settings (used when inference_mode="api")
-<<<<<<< HEAD
   ip: "10.190.172.212"
-=======
-  # ip: "10.190.172.212"
->>>>>>> 6a9d14d6
   # ip: "10.209.224.193" # 483
   # port: 19015 # no aug, step 15k
   # port: 19020 # no aug, step 20k
@@ -309,11 +305,7 @@
   # port: 25020 # camera base, step 20k, with depth
   # port: 25030 # camera base, step 30k, with depth
   # port: 25040 # camera base, step 40k, with depth
-<<<<<<< HEAD
   port: 36015 # fix casual pretrain, camera base, rgb only, step ~15k
-=======
-  # port: 28015 # fix casual pretrain, camera base, rgb only, step ~15k
->>>>>>> 6a9d14d6
   # port: 29015 # fixed normalization issue, camera base, with depth, step ~30k
 
   # Local inference settings (used when inference_mode="local")
